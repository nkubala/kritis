/*
Copyright 2018 Google LLC

Licensed under the Apache License, Version 2.0 (the "License");
you may not use this file except in compliance with the License.
You may obtain a copy of the License at

    http://www.apache.org/licenses/LICENSE-2.0

Unless required by applicable law or agreed to in writing, software
distributed under the License is distributed on an "AS IS" BASIS,
WITHOUT WARRANTIES OR CONDITIONS OF ANY KIND, either express or implied.
See the License for the specific language governing permissions and
limitations under the License.
*/

package testutil

import (
	"fmt"

	kritisv1beta1 "github.com/grafeas/kritis/pkg/kritis/apis/kritis/v1beta1"
	"github.com/grafeas/kritis/pkg/kritis/metadata"
	"github.com/grafeas/kritis/pkg/kritis/secrets"
	"google.golang.org/genproto/googleapis/devtools/containeranalysis/v1beta1/grafeas"
)

type MockMetadataClient struct {
	Vulnz           []metadata.Vulnerability
	PGPAttestations []metadata.PGPAttestation
	Occ             map[string]string
}

<<<<<<< HEAD
func (m *MockMetadataClient) Vulnerabilities(containerImage string, auths []kritisv1beta1.AttestationAuthority) ([]metadata.Vulnerability, error) {
=======
// Close does not do anything for MockMetadataClient
func (m *MockMetadataClient) Close() {
	// No ops
}

func (m *MockMetadataClient) Vulnerabilities(containerImage string) ([]metadata.Vulnerability, error) {
>>>>>>> a3e239cd
	return m.Vulnz, nil
}

func (m *MockMetadataClient) CreateAttestationOccurence(n *grafeas.Note, image string,
	s *secrets.PGPSigningSecret) (*grafeas.Occurrence, error) {
	if m.Occ == nil {
		m.Occ = map[string]string{}
	}
	m.Occ[fmt.Sprintf("%s-%s", image, n.Name)] = s.SecretName
	return nil, nil
}

func (m *MockMetadataClient) AttestationNote(aa *kritisv1beta1.AttestationAuthority) (*grafeas.Note, error) {
	if aa == nil {
		return nil, fmt.Errorf("could not get note")
	}
	return &grafeas.Note{
		Name: aa.Spec.NoteReference,
	}, nil
}

func (m *MockMetadataClient) CreateAttestationNote(aa *kritisv1beta1.AttestationAuthority) (*grafeas.Note, error) {
	return &grafeas.Note{
		Name: aa.Spec.NoteReference,
	}, nil
}

func (m *MockMetadataClient) Attestations(containerImage string, auths []kritisv1beta1.AttestationAuthority) ([]metadata.PGPAttestation, error) {
	return m.PGPAttestations, nil
}

func NilFetcher() func() (metadata.Fetcher, error) {
	return func() (metadata.Fetcher, error) {
		return &MockMetadataClient{
			Vulnz:           []metadata.Vulnerability{},
			PGPAttestations: []metadata.PGPAttestation{},
		}, nil
	}
}

func (m *MockMetadataClient) Close() {

}<|MERGE_RESOLUTION|>--- conflicted
+++ resolved
@@ -31,16 +31,12 @@
 	Occ             map[string]string
 }
 
-<<<<<<< HEAD
-func (m *MockMetadataClient) Vulnerabilities(containerImage string, auths []kritisv1beta1.AttestationAuthority) ([]metadata.Vulnerability, error) {
-=======
 // Close does not do anything for MockMetadataClient
 func (m *MockMetadataClient) Close() {
 	// No ops
 }
 
-func (m *MockMetadataClient) Vulnerabilities(containerImage string) ([]metadata.Vulnerability, error) {
->>>>>>> a3e239cd
+func (m *MockMetadataClient) Vulnerabilities(containerImage string, auths []kritisv1beta1.AttestationAuthority) ([]metadata.Vulnerability, error) {
 	return m.Vulnz, nil
 }
 
@@ -79,8 +75,4 @@
 			PGPAttestations: []metadata.PGPAttestation{},
 		}, nil
 	}
-}
-
-func (m *MockMetadataClient) Close() {
-
 }